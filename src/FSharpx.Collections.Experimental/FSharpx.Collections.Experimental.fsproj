﻿<?xml version="1.0" encoding="utf-8"?>
<Project ToolsVersion="4.0" DefaultTargets="Build" xmlns="http://schemas.microsoft.com/developer/msbuild/2003">
  <PropertyGroup>
    <Configuration Condition=" '$(Configuration)' == '' ">Debug</Configuration>
    <Platform Condition=" '$(Platform)' == '' ">AnyCPU</Platform>
    <ProductVersion>8.0.30703</ProductVersion>
    <SchemaVersion>2.0</SchemaVersion>
    <ProjectGuid>ad3c8e86-f4cf-426f-a31d-015056227777</ProjectGuid>
    <OutputType>Library</OutputType>
    <RootNamespace>FSharpx.Collections.Experimental</RootNamespace>
    <AssemblyName>FSharpx.Collections.Experimental</AssemblyName>
    <Name>FSharpx.Collections.Experimental</Name>
    <TargetFSharpCoreVersion>2.3.0.0</TargetFSharpCoreVersion>
    <TargetFrameworkVersion>v4.0</TargetFrameworkVersion>
    <SolutionDir Condition="$(SolutionDir) == '' Or $(SolutionDir) == '*Undefined*'">$(MSBuildProjectDirectory)\..\..\</SolutionDir>
    <TargetFrameworkProfile />
  </PropertyGroup>
  <PropertyGroup Condition=" '$(Configuration)|$(Platform)' == 'Debug|AnyCPU' ">
    <DebugSymbols>true</DebugSymbols>
    <DebugType>full</DebugType>
    <Optimize>false</Optimize>
    <OutputPath>bin\Debug</OutputPath>
    <DefineConstants>TRACE;DEBUG</DefineConstants>
    <WarningLevel>3</WarningLevel>
    <DocumentationFile>
    </DocumentationFile>
  </PropertyGroup>
  <PropertyGroup Condition=" '$(Configuration)|$(Platform)' == 'Release|AnyCPU' ">
    <DebugType>pdbonly</DebugType>
    <Optimize>true</Optimize>
    <OutputPath>bin\Release</OutputPath>
    <DefineConstants Condition=" '$(DefineConstants)' == '' ">TRACE</DefineConstants>
    <WarningLevel>3</WarningLevel>
    <DocumentationFile>bin\Release\FSharpx.Collections.Experimental.XML</DocumentationFile>
  </PropertyGroup>
  <PropertyGroup>
    <MinimumVisualStudioVersion Condition="'$(MinimumVisualStudioVersion)' == ''">11</MinimumVisualStudioVersion>
  </PropertyGroup>
  <!--PropertyGroup Condition="Exists('$(MSBuildExtensionsPath32)\..\Microsoft SDKs\F#\3.0\Framework\v4.0\Microsoft.FSharp.Targets')">
    <FSharpTargetsPath>$(MSBuildExtensionsPath32)\..\Microsoft SDKs\F#\3.0\Framework\v4.0\Microsoft.FSharp.Targets</FSharpTargetsPath>
  </PropertyGroup>
  <PropertyGroup Condition="Exists('$(MSBuildExtensionsPath32)\..\Microsoft SDKs\F#\3.1\Framework\v4.0\Microsoft.FSharp.Targets')">
    <FSharpTargetsPath>$(MSBuildExtensionsPath32)\..\Microsoft SDKs\F#\3.1\Framework\v4.0\Microsoft.FSharp.Targets</FSharpTargetsPath>
  </PropertyGroup>
  <PropertyGroup Condition="Exists('$(MSBuildExtensionsPath32)\..\Microsoft SDKs\F#\3.0\Framework\v4.0\Microsoft.Portable.FSharp.Targets') And '$(TargetFrameworkProfile)' != ''">
    <FSharpTargetsPath>$(MSBuildExtensionsPath32)\..\Microsoft SDKs\F#\3.0\Framework\v4.0\Microsoft.Portable.FSharp.Targets</FSharpTargetsPath>
  </PropertyGroup>
  <PropertyGroup Condition="Exists('$(MSBuildExtensionsPath32)\..\Microsoft SDKs\F#\3.1\Framework\v4.0\Microsoft.Portable.FSharp.Targets') And '$(TargetFrameworkProfile)' != ''">
    <FSharpTargetsPath>$(MSBuildExtensionsPath32)\..\Microsoft SDKs\F#\3.1\Framework\v4.0\Microsoft.Portable.FSharp.Targets</FSharpTargetsPath>
  </PropertyGroup-->
  <Choose>
    <When Condition="'$(VisualStudioVersion)' == '11.0'">
      <PropertyGroup Condition="Exists('$(MSBuildExtensionsPath32)\..\Microsoft SDKs\F#\3.0\Framework\v4.0\Microsoft.FSharp.Targets')">
        <FSharpTargetsPath>$(MSBuildExtensionsPath32)\..\Microsoft SDKs\F#\3.0\Framework\v4.0\Microsoft.FSharp.Targets</FSharpTargetsPath>
      </PropertyGroup>
    </When>
    <Otherwise>
      <PropertyGroup Condition="Exists('$(MSBuildExtensionsPath32)\Microsoft\VisualStudio\v$(VisualStudioVersion)\FSharp\Microsoft.FSharp.Targets')">
        <FSharpTargetsPath>$(MSBuildExtensionsPath32)\Microsoft\VisualStudio\v$(VisualStudioVersion)\FSharp\Microsoft.FSharp.Targets</FSharpTargetsPath>
      </PropertyGroup>
    </Otherwise>
  </Choose>

  <Import Project="$(FSharpTargetsPath)" Condition="Exists('$(FSharpTargetsPath)')" />
  <!-- To modify your build process, add your task inside one of the targets below and uncomment it. 
	     Other similar extension points exist, see Microsoft.Common.targets.
	<Target Name="BeforeBuild">
	</Target>
	<Target Name="AfterBuild">
	</Target>
	-->
  <Import Project="$(SolutionDir).paket\paket.targets" />
  <ItemGroup>
    <Compile Include="AssemblyInfo.fs" />
    <Compile Include="Infrastructure.fs" />
    <Compile Include="AltBinaryRandomAccessList.fs" />
    <Compile Include="BankersDeque.fs" />
    <Compile Include="BankersQueue.fs" />
    <Compile Include="BatchedDeque.fs" />
    <Compile Include="BatchedQueue.fs" />
    <Compile Include="BinaryRandomAccessList.fs" />
    <Compile Include="BinaryRoseTree.fs" />
    <Compile Include="BinaryTreeZipper.fs" />
    <Compile Include="BinomialHeap.fs" />
    <Compile Include="IntMap.fs" />
    <Compile Include="BKTree.fs" />
    <Compile Include="BootstrappedQueue.fs" />
    <Compile Include="BottomUpMergeSort.fs" />
    <Compile Include="Deque.fs" />
    <Compile Include="DList.fs" />
    <Compile Include="EagerRoseTree.fs" />
    <Compile Include="FlatList.fsi" />
    <Compile Include="FlatList.fs" />
    <Compile Include="PairingHeap.fs" />
    <Compile Include="HeapPriorityQueue.fs" />
    <Compile Include="HoodMelvilleQueue.fs" />
    <Compile Include="ImplicitQueue.fs" />
    <Compile Include="IndexedRoseTree.fs" />
    <Compile Include="LeftistHeap.fs" />
    <Compile Include="ListZipper.fs" />
    <Compile Include="PhysicistQueue.fs" />
    <Compile Include="RealTimeDeque.fs" />
    <Compile Include="RealTimeQueue.fs" />
    <Compile Include="RingBuffer.fs" />
    <Compile Include="RoseTree.fs" />
    <Compile Include="SkewBinaryRandomAccessList.fs" />
    <Compile Include="TimeSeries.fs" />
    <Compile Include="CSharpCompat.fs" />
    <Compile Include="BlockResizeArray.fs" />
    <None Include="paket.template" />
  </ItemGroup>
  <ItemGroup>
    <Reference Include="mscorlib" />
    <Reference Include="System" />
    <Reference Include="System.Core" />
    <Reference Include="System.Xml" />
    <Reference Include="System.Xml.Linq" />
    <ProjectReference Include="..\FSharpx.Collections\FSharpx.Collections.fsproj">
      <Name>FSharpx.Collections</Name>
      <Project>{1e95a279-c2a9-498b-bc72-6e7a0d6854ce}</Project>
      <Private>False</Private>
    </ProjectReference>
  </ItemGroup>
  <Choose>
    <When Condition="$(TargetFrameworkIdentifier) == '.NETFramework' And ($(TargetFrameworkVersion) == 'v4.0' Or $(TargetFrameworkVersion) == 'v4.5' Or $(TargetFrameworkVersion) == 'v4.5.1' Or $(TargetFrameworkVersion) == 'v4.5.2' Or $(TargetFrameworkVersion) == 'v4.5.3' Or $(TargetFrameworkVersion) == 'v4.6')">
      <ItemGroup>
        <Reference Include="FSharp.Core">
          <HintPath>..\..\packages\FSharp.Core\lib\net40\FSharp.Core.dll</HintPath>
          <Private>True</Private>
          <Paket>True</Paket>
        </Reference>
      </ItemGroup>
    </When>
    <When Condition="$(TargetFrameworkIdentifier) == 'MonoAndroid'">
      <ItemGroup>
        <Reference Include="FSharp.Core">
          <HintPath>..\..\packages\FSharp.Core\lib\MonoAndroid\FSharp.Core.dll</HintPath>
          <Private>True</Private>
          <Paket>True</Paket>
        </Reference>
      </ItemGroup>
    </When>
    <When Condition="$(TargetFrameworkIdentifier) == 'MonoTouch'">
      <ItemGroup>
        <Reference Include="FSharp.Core">
          <HintPath>..\..\packages\FSharp.Core\lib\MonoTouch\FSharp.Core.dll</HintPath>
          <Private>True</Private>
          <Paket>True</Paket>
        </Reference>
      </ItemGroup>
    </When>
    <When Condition="($(TargetFrameworkIdentifier) == '.NETCore') Or ($(TargetFrameworkProfile) == 'Profile7') Or ($(TargetFrameworkProfile) == 'Profile44')">
      <ItemGroup>
        <Reference Include="FSharp.Core">
          <HintPath>..\..\packages\FSharp.Core\lib\portable-net45+netcore45+MonoAndroid1+MonoTouch1\FSharp.Core.dll</HintPath>
          <Private>True</Private>
          <Paket>True</Paket>
        </Reference>
      </ItemGroup>
    </When>
    <When Condition="($(TargetFrameworkIdentifier) == 'Silverlight' And $(TargetFrameworkVersion) == 'v5.0') Or ($(TargetFrameworkProfile) == 'Profile24') Or ($(TargetFrameworkProfile) == 'Profile47')">
      <ItemGroup>
        <Reference Include="FSharp.Core">
          <HintPath>..\..\packages\FSharp.Core\lib\portable-net45+sl5+netcore45+MonoAndroid1+MonoTouch1\FSharp.Core.dll</HintPath>
          <Private>True</Private>
          <Paket>True</Paket>
        </Reference>
      </ItemGroup>
    </When>
    <When Condition="($(TargetFrameworkIdentifier) == 'WindowsPhone' And ($(TargetFrameworkVersion) == 'v8.0' Or $(TargetFrameworkVersion) == 'v8.1')) Or ($(TargetFrameworkProfile) == 'Profile31') Or ($(TargetFrameworkProfile) == 'Profile49') Or ($(TargetFrameworkProfile) == 'Profile78')">
      <ItemGroup>
        <Reference Include="FSharp.Core">
          <HintPath>..\..\packages\FSharp.Core\lib\portable-net45+netcore45+wp8+MonoAndroid1+MonoTouch1\FSharp.Core.dll</HintPath>
          <Private>True</Private>
          <Paket>True</Paket>
        </Reference>
      </ItemGroup>
    </When>
    <When Condition="($(TargetFrameworkIdentifier) == 'WindowsPhoneApp') Or ($(TargetFrameworkProfile) == 'Profile32') Or ($(TargetFrameworkProfile) == 'Profile84') Or ($(TargetFrameworkProfile) == 'Profile111') Or ($(TargetFrameworkProfile) == 'Profile151') Or ($(TargetFrameworkProfile) == 'Profile157') Or ($(TargetFrameworkProfile) == 'Profile259')">
      <ItemGroup>
        <Reference Include="FSharp.Core">
          <HintPath>..\..\packages\FSharp.Core\lib\portable-net45+netcore45+wpa81+wp8+MonoAndroid1+MonoTouch1\FSharp.Core.dll</HintPath>
          <Private>True</Private>
          <Paket>True</Paket>
        </Reference>
      </ItemGroup>
    </When>
  </Choose>
<<<<<<< HEAD
  <ItemGroup>
    <Compile Include="AssemblyInfo.fs" />
    <Compile Include="Infrastructure.fs" />
    <Compile Include="AltBinaryRandomAccessList.fs" />
    <Compile Include="BankersDeque.fs" />
    <Compile Include="BankersQueue.fs" />
    <Compile Include="BatchedDeque.fs" />
    <Compile Include="BatchedQueue.fs" />
    <Compile Include="BinaryRandomAccessList.fs" />
    <Compile Include="BinaryRoseTree.fs" />
    <Compile Include="BinaryTreeZipper.fs" />
    <Compile Include="BinomialHeap.fs" />
    <Compile Include="IntMap.fs" />
    <Compile Include="BKTree.fs" />
    <Compile Include="BootstrappedQueue.fs" />
    <Compile Include="BottomUpMergeSort.fs" />
    <Compile Include="Deque.fs" />
    <Compile Include="DList.fs" />
    <Compile Include="EagerRoseTree.fs" />
    <Compile Include="FlatList.fsi" />
    <Compile Include="FlatList.fs" />
    <Compile Include="PairingHeap.fs" />
    <Compile Include="HeapPriorityQueue.fs" />
    <Compile Include="HoodMelvilleQueue.fs" />
    <Compile Include="ImplicitQueue.fs" />
    <Compile Include="IndexedRoseTree.fs" />
    <Compile Include="LeftistHeap.fs" />
    <Compile Include="ListZipper.fs" />
    <Compile Include="PhysicistQueue.fs" />
    <Compile Include="RealTimeDeque.fs" />
    <Compile Include="RealTimeQueue.fs" />
    <Compile Include="RingBuffer.fs" />
    <Compile Include="RoseTree.fs" />
    <Compile Include="SkewBinaryRandomAccessList.fs" />
    <Compile Include="TimeSeries.fs" />
    <Compile Include="CSharpCompat.fs" />
    <Compile Include="BlockResizeArray.fs" />
    <None Include="paket.template" />
  </ItemGroup>
  <ItemGroup>
    <Reference Include="mscorlib" />
    <Reference Include="System" />
    <Reference Include="System.Core" />
    <Reference Include="System.Xml" />
    <Reference Include="System.Xml.Linq" />
    <ProjectReference Include="..\FSharpx.Collections\FSharpx.Collections.fsproj">
      <Name>FSharpx.Collections</Name>
      <Project>{1e95a279-c2a9-498b-bc72-6e7a0d6854ce}</Project>
      <Private>False</Private>
    </ProjectReference>
  </ItemGroup>
=======
>>>>>>> 932018e4
</Project><|MERGE_RESOLUTION|>--- conflicted
+++ resolved
@@ -186,58 +186,4 @@
       </ItemGroup>
     </When>
   </Choose>
-<<<<<<< HEAD
-  <ItemGroup>
-    <Compile Include="AssemblyInfo.fs" />
-    <Compile Include="Infrastructure.fs" />
-    <Compile Include="AltBinaryRandomAccessList.fs" />
-    <Compile Include="BankersDeque.fs" />
-    <Compile Include="BankersQueue.fs" />
-    <Compile Include="BatchedDeque.fs" />
-    <Compile Include="BatchedQueue.fs" />
-    <Compile Include="BinaryRandomAccessList.fs" />
-    <Compile Include="BinaryRoseTree.fs" />
-    <Compile Include="BinaryTreeZipper.fs" />
-    <Compile Include="BinomialHeap.fs" />
-    <Compile Include="IntMap.fs" />
-    <Compile Include="BKTree.fs" />
-    <Compile Include="BootstrappedQueue.fs" />
-    <Compile Include="BottomUpMergeSort.fs" />
-    <Compile Include="Deque.fs" />
-    <Compile Include="DList.fs" />
-    <Compile Include="EagerRoseTree.fs" />
-    <Compile Include="FlatList.fsi" />
-    <Compile Include="FlatList.fs" />
-    <Compile Include="PairingHeap.fs" />
-    <Compile Include="HeapPriorityQueue.fs" />
-    <Compile Include="HoodMelvilleQueue.fs" />
-    <Compile Include="ImplicitQueue.fs" />
-    <Compile Include="IndexedRoseTree.fs" />
-    <Compile Include="LeftistHeap.fs" />
-    <Compile Include="ListZipper.fs" />
-    <Compile Include="PhysicistQueue.fs" />
-    <Compile Include="RealTimeDeque.fs" />
-    <Compile Include="RealTimeQueue.fs" />
-    <Compile Include="RingBuffer.fs" />
-    <Compile Include="RoseTree.fs" />
-    <Compile Include="SkewBinaryRandomAccessList.fs" />
-    <Compile Include="TimeSeries.fs" />
-    <Compile Include="CSharpCompat.fs" />
-    <Compile Include="BlockResizeArray.fs" />
-    <None Include="paket.template" />
-  </ItemGroup>
-  <ItemGroup>
-    <Reference Include="mscorlib" />
-    <Reference Include="System" />
-    <Reference Include="System.Core" />
-    <Reference Include="System.Xml" />
-    <Reference Include="System.Xml.Linq" />
-    <ProjectReference Include="..\FSharpx.Collections\FSharpx.Collections.fsproj">
-      <Name>FSharpx.Collections</Name>
-      <Project>{1e95a279-c2a9-498b-bc72-6e7a0d6854ce}</Project>
-      <Private>False</Private>
-    </ProjectReference>
-  </ItemGroup>
-=======
->>>>>>> 932018e4
 </Project>